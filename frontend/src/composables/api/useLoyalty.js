--- conflicted
+++ resolved
@@ -75,12 +75,7 @@
    * Note: History endpoint doesn't exist in backend
    * @returns {Promise<Object>} History result
    */
-<<<<<<< HEAD
-  // eslint-disable-next-line no-unused-vars
-  const getLoyaltyHistory = async (filters = {}) => {
-=======
   const getLoyaltyHistory = async () => {
->>>>>>> cf990766
     try {
       isLoading.value = true
       error.value = null
