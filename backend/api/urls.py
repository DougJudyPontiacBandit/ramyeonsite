from django.urls import path, include
from rest_framework.routers import DefaultRouter
from . import views
from . import mongodb_views
from . import pos_views

# Import new customer auth views
from api.views.auth_views import (
    customer_login,
    customer_register,
    customer_me,
    customer_change_password
)

# Import new customer product and category views
from api.views.customer_product_views import (
    CustomerProductListView,
    CustomerProductDetailView,
    CustomerProductSearchView,
    CustomerProductByCategoryView,
    CustomerFeaturedProductsView
)
from api.views.customer_category_views import (
    CustomerCategoryListView,
    CustomerCategoryDetailView,
    CustomerCategoryWithProductsView
)

# Import customer promotion views
from api.views.promotion_views import (
    PromotionHealthCheckView,
    PromotionListView,
    PromotionDetailView,
    ActivePromotionsView,
    PromotionsByProductView,
    PromotionsByCategoryView,
    PromotionDiscountCalculatorView,
    PromotionSearchView
)

# Create router and register viewsets
router = DefaultRouter()

urlpatterns = [
    # ========================================
    # NEW CUSTOMER AUTH ENDPOINTS (customers collection)
    # ========================================
    path('auth/customer/login/', customer_login, name='customer-login'),
    path('auth/customer/register/', customer_register, name='customer-register'),
    path('auth/customer/me/', customer_me, name='customer-me'),
    path('auth/customer/password/change/', customer_change_password, name='customer-change-password'),
   
    # ========================================
    # CUSTOMER PRODUCT ENDPOINTS (Read-Only)
    # ========================================
    path('customer/products/', CustomerProductListView.as_view(), name='customer-product-list'),
    path('customer/products/featured/', CustomerFeaturedProductsView.as_view(), name='customer-featured-products'),
    path('customer/products/search/', CustomerProductSearchView.as_view(), name='customer-product-search'),
    path('customer/products/category/<str:category_id>/', CustomerProductByCategoryView.as_view(), name='customer-products-by-category'),
    path('customer/products/<str:product_id>/', CustomerProductDetailView.as_view(), name='customer-product-detail'),
    
    # ========================================
    # CUSTOMER CATEGORY ENDPOINTS (Read-Only)
    # ========================================
    path('customer/categories/', CustomerCategoryListView.as_view(), name='customer-category-list'),
    path('customer/categories/<str:category_id>/', CustomerCategoryDetailView.as_view(), name='customer-category-detail'),
    path('customer/categories/<str:category_id>/products/', CustomerCategoryWithProductsView.as_view(), name='customer-category-products'),
<<<<<<< HEAD
    
=======
   
    # ========================================
    # CUSTOMER PROMOTION ENDPOINTS (Read-Only)
    # ========================================
    path('customer/promotions/health/', PromotionHealthCheckView.as_view(), name='promotion-health'),
    path('customer/promotions/', PromotionListView.as_view(), name='customer-promotion-list'),
    path('customer/promotions/active/', ActivePromotionsView.as_view(), name='customer-active-promotions'),
    path('customer/promotions/search/', PromotionSearchView.as_view(), name='customer-promotion-search'),
    path('customer/promotions/calculate-discount/', PromotionDiscountCalculatorView.as_view(), name='customer-calculate-discount'),
    path('customer/promotions/product/<str:product_id>/', PromotionsByProductView.as_view(), name='customer-promotions-by-product'),
    path('customer/promotions/category/<str:category_id>/', PromotionsByCategoryView.as_view(), name='customer-promotions-by-category'),
    path('customer/promotions/<str:promotion_id>/', PromotionDetailView.as_view(), name='customer-promotion-detail'),
   
    # ========================================
    # OLD AUTH ENDPOINTS (users collection - commented out)
    # ========================================
    # path('auth/register/', mongodb_views.register_mongodb, name='register'),
    # path('auth/login/', mongodb_views.login_mongodb, name='login'),
    # path('auth/logout/', views.logout_view, name='logout'),
    # path('auth/profile/', views.profile_view, name='profile'),
    # path('auth/profile/update/', views.update_profile_view, name='update-profile'),
   
    # ========================================
    # POINTS AND QR CODE ENDPOINTS (commented out)
    # ========================================
    # path('points/history/', views.get_points_history, name='points-history'),
    # path('qrcode/', views.get_user_qr_code, name='user-qr-code'),
   
    # ========================================
    # NEWSLETTER AND CONTACT (commented out)
    # ========================================
    # path('newsletter/subscribe/', views.subscribe_newsletter, name='subscribe-newsletter'),
    # path('contact/', views.contact_message, name='contact-message'),
   
>>>>>>> 384211cb
    # ========================================
    # POS (Point of Sale) ENDPOINTS
    # ========================================
    path('pos/scan-user/', pos_views.scan_user_qr, name='pos-scan-user'),
    path('pos/scan-promotion/', pos_views.scan_promotion_qr, name='pos-scan-promotion'),
    path('pos/redeem-promotion/', pos_views.redeem_promotion, name='pos-redeem-promotion'),
    path('pos/award-points/', pos_views.award_points_manual, name='pos-award-points'),
    path('pos/process-order-points/', pos_views.process_order_points, name='pos-process-order-points'),
    path('pos/user/<str:qr_code>/', pos_views.get_user_by_qr, name='pos-get-user'),
    path('pos/promotion/<str:qr_code>/', pos_views.get_promotion_by_qr, name='pos-get-promotion'),
    path('pos/dashboard/', pos_views.pos_dashboard, name='pos-dashboard'),
   
    # ========================================
    # ROUTER URLs (commented out)
    # ========================================
    # path('', include(router.urls)),
]<|MERGE_RESOLUTION|>--- conflicted
+++ resolved
@@ -65,9 +65,6 @@
     path('customer/categories/', CustomerCategoryListView.as_view(), name='customer-category-list'),
     path('customer/categories/<str:category_id>/', CustomerCategoryDetailView.as_view(), name='customer-category-detail'),
     path('customer/categories/<str:category_id>/products/', CustomerCategoryWithProductsView.as_view(), name='customer-category-products'),
-<<<<<<< HEAD
-    
-=======
    
     # ========================================
     # CUSTOMER PROMOTION ENDPOINTS (Read-Only)
@@ -102,7 +99,6 @@
     # path('newsletter/subscribe/', views.subscribe_newsletter, name='subscribe-newsletter'),
     # path('contact/', views.contact_message, name='contact-message'),
    
->>>>>>> 384211cb
     # ========================================
     # POS (Point of Sale) ENDPOINTS
     # ========================================
